--- conflicted
+++ resolved
@@ -1,12 +1,12 @@
 from typing import List
 
 from .executor_types import ExecuteResult, Executor
-<<<<<<< HEAD
 from .executor_utils import to_jsonl
 from .leetcode_env.leetcode_env.utils import SubmissionFormatter
-=======
->>>>>>> 6ea2f63f
 
+from .leetcode_env.leetcode_env.environment import LeetCodeEnv
+from .leetcode_env.leetcode_env.leetcode_types import ProgrammingLanguage, LeetCodeSubmission
+from .leetcode_env.leetcode_env.utils import id_from_slug
 
 from datetime import datetime
 
@@ -20,26 +20,17 @@
         self.executor = executor
         self.formatter = formatter
         self.env = LeetCodeEnv()
-<<<<<<< HEAD
         self.name = datetime.now().strftime('%Y-%m-%d_%H-%M-%S')
     
-=======
-
->>>>>>> 6ea2f63f
     def execute(self, func: str, tests: List[str], timeout: int = 5) -> ExecuteResult:
         return self.executor.execute(func, tests, timeout)
 
     def evaluate(self, name: str, func: str, test: str, timeout: int = 5) -> bool:
-<<<<<<< HEAD
         print(f'Timeout is {timeout} seconds')
         leetcode_formatted_func = self.formatter.to_leetcode(func)
         print('----------------- LEETCODE SUBMISSION ------------------')
         print(leetcode_formatted_func)
         print('--------------------------------------------------------')
-=======
-        from .leetcode_env.leetcode_env.utils import id_from_slug
-        from .leetcode_env.leetcode_env.leetcode_types import LeetCodeSubmission
->>>>>>> 6ea2f63f
         submission = LeetCodeSubmission(
             code=self.formatter.to_leetcode(func),
             lang=self.lang,
@@ -48,22 +39,6 @@
             timeout=timeout
         )
 
-        status, reward, _, info = self.env.step(submission)
-
-        print('----------------- LEETCODE EVALUATION ------------------')
-        print(status)
-        print(info)
-        print('--------------------------------------------------------')
-
-        to_jsonl({
-            'code': leetcode_formatted_func,
-            'status': status,
-            'reward': reward,
-            'info': info
-        },
-        f'{self.name}.jsonl'
-        )
-
-
+        _, reward, _, _ = self.env.step(submission)
 
         return reward